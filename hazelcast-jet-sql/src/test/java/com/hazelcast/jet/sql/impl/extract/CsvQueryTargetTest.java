/*
 * Copyright (c) 2008-2021, Hazelcast, Inc. All Rights Reserved.
 *
 * Licensed under the Apache License, Version 2.0 (the "License");
 * you may not use this file except in compliance with the License.
 * You may obtain a copy of the License at
 *
 * http://www.apache.org/licenses/LICENSE-2.0
 *
 * Unless required by applicable law or agreed to in writing, software
 * distributed under the License is distributed on an "AS IS" BASIS,
 * WITHOUT WARRANTIES OR CONDITIONS OF ANY KIND, either express or implied.
 * See the License for the specific language governing permissions and
 * limitations under the License.
 */

package com.hazelcast.jet.sql.impl.extract;

import com.hazelcast.sql.impl.extract.QueryExtractor;
import com.hazelcast.sql.impl.extract.QueryTarget;
import org.junit.Test;

import java.math.BigDecimal;
import java.time.LocalDate;
import java.time.LocalDateTime;
import java.time.LocalTime;
import java.time.OffsetDateTime;

import static com.hazelcast.sql.impl.type.QueryDataType.BIGINT;
import static com.hazelcast.sql.impl.type.QueryDataType.BOOLEAN;
import static com.hazelcast.sql.impl.type.QueryDataType.DATE;
import static com.hazelcast.sql.impl.type.QueryDataType.DECIMAL;
import static com.hazelcast.sql.impl.type.QueryDataType.DOUBLE;
import static com.hazelcast.sql.impl.type.QueryDataType.INT;
import static com.hazelcast.sql.impl.type.QueryDataType.OBJECT;
import static com.hazelcast.sql.impl.type.QueryDataType.REAL;
import static com.hazelcast.sql.impl.type.QueryDataType.SMALLINT;
import static com.hazelcast.sql.impl.type.QueryDataType.TIME;
import static com.hazelcast.sql.impl.type.QueryDataType.TIMESTAMP;
import static com.hazelcast.sql.impl.type.QueryDataType.TIMESTAMP_WITH_TZ_OFFSET_DATE_TIME;
import static com.hazelcast.sql.impl.type.QueryDataType.TINYINT;
import static com.hazelcast.sql.impl.type.QueryDataType.VARCHAR;
import static java.time.ZoneOffset.UTC;
import static java.util.Arrays.asList;
import static org.assertj.core.api.Assertions.assertThat;

public class CsvQueryTargetTest {

    @Test
    public void test_get() {
        QueryTarget target = new CsvQueryTarget(asList(
                "nonExisting",
                "string",
                "boolean",
                "byte",
                "short",
                "int",
                "long",
                "float",
                "double",
                "decimal",
                "time",
                "date",
                "timestamp",
                "timestampTz",
                "object"));
        QueryExtractor topExtractor = target.createExtractor(null, OBJECT);
        QueryExtractor nonExistingExtractor = target.createExtractor("nonExisting", OBJECT);
        QueryExtractor stringExtractor = target.createExtractor("string", VARCHAR);
        QueryExtractor booleanExtractor = target.createExtractor("boolean", BOOLEAN);
        QueryExtractor byteExtractor = target.createExtractor("byte", TINYINT);
        QueryExtractor shortExtractor = target.createExtractor("short", SMALLINT);
        QueryExtractor intExtractor = target.createExtractor("int", INT);
        QueryExtractor longExtractor = target.createExtractor("long", BIGINT);
        QueryExtractor floatExtractor = target.createExtractor("float", REAL);
        QueryExtractor doubleExtractor = target.createExtractor("double", DOUBLE);
        QueryExtractor decimalExtractor = target.createExtractor("decimal", DECIMAL);
        QueryExtractor timeExtractor = target.createExtractor("time", TIME);
        QueryExtractor dateExtractor = target.createExtractor("date", DATE);
        QueryExtractor timestampExtractor = target.createExtractor("timestamp", TIMESTAMP);
        QueryExtractor timestampTzExtractor = target.createExtractor("timestampTz", TIMESTAMP_WITH_TZ_OFFSET_DATE_TIME);
        QueryExtractor objectExtractor = target.createExtractor("object", OBJECT);

<<<<<<< HEAD
        target.setTarget(new String[]{
                null,
                "string",
                "true",
                "127",
                "32767",
                "2147483647",
                "9223372036854775807",
                "1234567890.1",
                "123451234567890.1",
                "9223372036854775.123",
                "12:23:34",
                "2020-09-09",
                "2020-09-09T12:23:34.100",
                "2020-09-09T12:23:34.200Z",
                "object"});
=======
        target.setTarget(
                new String[]{
                        null,
                        "string",
                        "true",
                        "127",
                        "32767",
                        "2147483647",
                        "9223372036854775807",
                        "1234567890.1",
                        "123451234567890.1",
                        "9223372036854775.123",
                        "12:23:34",
                        "2020-09-09",
                        "2020-09-09T12:23:34.100",
                        "2020-09-09T12:23:34.200Z",
                        "object"},
                null);
>>>>>>> 125eb742

        assertThat(topExtractor.get()).isInstanceOf(String[].class);
        assertThat(nonExistingExtractor.get()).isNull();
        assertThat(stringExtractor.get()).isEqualTo("string");
        assertThat(booleanExtractor.get()).isEqualTo(true);
        assertThat(byteExtractor.get()).isEqualTo((byte) 127);
        assertThat(shortExtractor.get()).isEqualTo((short) 32767);
        assertThat(intExtractor.get()).isEqualTo(2147483647);
        assertThat(longExtractor.get()).isEqualTo(9223372036854775807L);
        assertThat(floatExtractor.get()).isEqualTo(1234567890.1F);
        assertThat(doubleExtractor.get()).isEqualTo(123451234567890.1D);
        assertThat(decimalExtractor.get()).isEqualTo(new BigDecimal("9223372036854775.123"));
        assertThat(timeExtractor.get()).isEqualTo(LocalTime.of(12, 23, 34));
        assertThat(dateExtractor.get()).isEqualTo(LocalDate.of(2020, 9, 9));
        assertThat(timestampExtractor.get()).isEqualTo(LocalDateTime.of(2020, 9, 9, 12, 23, 34, 100_000_000));
        assertThat(timestampTzExtractor.get()).isEqualTo(OffsetDateTime.of(2020, 9, 9, 12, 23, 34, 200_000_000, UTC));
        assertThat(objectExtractor.get()).isNotNull();
    }
}<|MERGE_RESOLUTION|>--- conflicted
+++ resolved
@@ -81,24 +81,6 @@
         QueryExtractor timestampTzExtractor = target.createExtractor("timestampTz", TIMESTAMP_WITH_TZ_OFFSET_DATE_TIME);
         QueryExtractor objectExtractor = target.createExtractor("object", OBJECT);
 
-<<<<<<< HEAD
-        target.setTarget(new String[]{
-                null,
-                "string",
-                "true",
-                "127",
-                "32767",
-                "2147483647",
-                "9223372036854775807",
-                "1234567890.1",
-                "123451234567890.1",
-                "9223372036854775.123",
-                "12:23:34",
-                "2020-09-09",
-                "2020-09-09T12:23:34.100",
-                "2020-09-09T12:23:34.200Z",
-                "object"});
-=======
         target.setTarget(
                 new String[]{
                         null,
@@ -117,7 +99,6 @@
                         "2020-09-09T12:23:34.200Z",
                         "object"},
                 null);
->>>>>>> 125eb742
 
         assertThat(topExtractor.get()).isInstanceOf(String[].class);
         assertThat(nonExistingExtractor.get()).isNull();
