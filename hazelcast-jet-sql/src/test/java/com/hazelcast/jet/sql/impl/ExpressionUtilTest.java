/*
 * Copyright (c) 2008-2021, Hazelcast, Inc. All Rights Reserved.
 *
 * Licensed under the Apache License, Version 2.0 (the "License");
 * you may not use this file except in compliance with the License.
 * You may obtain a copy of the License at
 *
 * http://www.apache.org/licenses/LICENSE-2.0
 *
 * Unless required by applicable law or agreed to in writing, software
 * distributed under the License is distributed on an "AS IS" BASIS,
 * WITHOUT WARRANTIES OR CONDITIONS OF ANY KIND, either express or implied.
 * See the License for the specific language governing permissions and
 * limitations under the License.
 */

package com.hazelcast.jet.sql.impl;

import com.hazelcast.sql.impl.expression.ColumnExpression;
import com.hazelcast.sql.impl.expression.ConstantExpression;
import com.hazelcast.sql.impl.expression.Expression;
import com.hazelcast.sql.impl.expression.FunctionalPredicateExpression;
import com.hazelcast.sql.impl.expression.math.MultiplyFunction;
import com.hazelcast.sql.impl.expression.predicate.ComparisonMode;
import com.hazelcast.sql.impl.expression.predicate.ComparisonPredicate;
import org.junit.Test;

import java.util.List;

<<<<<<< HEAD
=======
import static com.hazelcast.jet.sql.impl.ExpressionUtil.NOT_IMPLEMENTED_ARGUMENTS_CONTEXT;
>>>>>>> 125eb742
import static com.hazelcast.sql.impl.type.QueryDataType.BOOLEAN;
import static com.hazelcast.sql.impl.type.QueryDataType.INT;
import static java.util.Arrays.asList;
import static java.util.Collections.singletonList;
import static org.assertj.core.api.Assertions.assertThat;

public class ExpressionUtilTest {

    @SuppressWarnings("unchecked")
    @Test
    public void test_join_1() {
        test_join(
                (Expression<Boolean>) ConstantExpression.create(true, BOOLEAN),
                new Object[]{1},
                new Object[]{2},
                new Object[]{1, 2});
    }

    @SuppressWarnings("unchecked")
    @Test
    public void test_join_2() {
        test_join(
                (Expression<Boolean>) ConstantExpression.create(true, BOOLEAN),
                new Object[]{1},
                new Object[]{2},
                new Object[]{1, 2});
    }

    @Test
    public void test_join_3() {
        test_join(
                ComparisonPredicate.create(
                        ColumnExpression.create(0, INT),
                        ColumnExpression.create(1, INT),
                        ComparisonMode.GREATER_THAN),
                new Object[]{1},
                new Object[]{2},
                null);
    }

    @Test
    public void test_join_4() {
        test_join(
                ComparisonPredicate.create(
                        ColumnExpression.create(0, INT),
                        ColumnExpression.create(1, INT),
                        ComparisonMode.LESS_THAN),
                new Object[]{2},
                new Object[]{1},
                null);
    }

    private void test_join(Expression<Boolean> predicate, Object[] leftRow, Object[] rightRow, Object[] expected) {
<<<<<<< HEAD
        Object[] joined = ExpressionUtil.join(leftRow, rightRow, predicate);
=======
        Object[] joined = ExpressionUtil.join(leftRow, rightRow, predicate, NOT_IMPLEMENTED_ARGUMENTS_CONTEXT);
>>>>>>> 125eb742

        assertThat(joined).isEqualTo(expected);
    }

    @Test
    public void test_evaluate() {
        List<Object[]> rows = asList(new Object[]{0, "a"}, new Object[]{1, "b"});

        List<Object[]> evaluated = ExpressionUtil.evaluate(null, null, rows, NOT_IMPLEMENTED_ARGUMENTS_CONTEXT);

        assertThat(evaluated).containsExactlyElementsOf(rows);
    }

    @Test
    public void test_evaluateWithPredicate() {
        List<Object[]> rows = asList(new Object[]{0, "a"}, new Object[]{1, "b"}, new Object[]{2, "c"});

        Expression<Boolean> predicate = new FunctionalPredicateExpression(row -> {
            int value = row.get(0);
            return value != 1;
        });

        List<Object[]> evaluated = ExpressionUtil.evaluate(predicate, null, rows, NOT_IMPLEMENTED_ARGUMENTS_CONTEXT);

        assertThat(evaluated).containsExactly(new Object[]{0, "a"}, new Object[]{2, "c"});
    }

    @Test
    public void test_evaluateWithProjection() {
        List<Object[]> rows = asList(new Object[]{0, "a"}, new Object[]{1, "b"}, new Object[]{2, "c"});

        MultiplyFunction<?> projection =
                MultiplyFunction.create(ColumnExpression.create(0, INT), ConstantExpression.create(2, INT), INT);

        List<Object[]> evaluated = ExpressionUtil.evaluate(null, singletonList(projection), rows,
                NOT_IMPLEMENTED_ARGUMENTS_CONTEXT);

        assertThat(evaluated).containsExactly(new Object[]{0}, new Object[]{2}, new Object[]{4});
    }

    @Test
    public void test_evaluateWithPredicateAndProjection() {
        List<Object[]> rows = asList(new Object[]{0, "a"}, new Object[]{1, "b"}, new Object[]{2, "c"});

        Expression<Boolean> predicate = new FunctionalPredicateExpression(row -> {
            int value = row.get(0);
            return value != 1;
        });
        MultiplyFunction<?> projection =
                MultiplyFunction.create(ColumnExpression.create(0, INT), ConstantExpression.create(2, INT), INT);

        List<Object[]> evaluated = ExpressionUtil.evaluate(predicate, singletonList(projection), rows,
                NOT_IMPLEMENTED_ARGUMENTS_CONTEXT);

        assertThat(evaluated).containsExactly(new Object[]{0}, new Object[]{4});
    }
}<|MERGE_RESOLUTION|>--- conflicted
+++ resolved
@@ -27,10 +27,7 @@
 
 import java.util.List;
 
-<<<<<<< HEAD
-=======
 import static com.hazelcast.jet.sql.impl.ExpressionUtil.NOT_IMPLEMENTED_ARGUMENTS_CONTEXT;
->>>>>>> 125eb742
 import static com.hazelcast.sql.impl.type.QueryDataType.BOOLEAN;
 import static com.hazelcast.sql.impl.type.QueryDataType.INT;
 import static java.util.Arrays.asList;
@@ -84,11 +81,7 @@
     }
 
     private void test_join(Expression<Boolean> predicate, Object[] leftRow, Object[] rightRow, Object[] expected) {
-<<<<<<< HEAD
-        Object[] joined = ExpressionUtil.join(leftRow, rightRow, predicate);
-=======
         Object[] joined = ExpressionUtil.join(leftRow, rightRow, predicate, NOT_IMPLEMENTED_ARGUMENTS_CONTEXT);
->>>>>>> 125eb742
 
         assertThat(joined).isEqualTo(expected);
     }
