--- conflicted
+++ resolved
@@ -23,10 +23,7 @@
 import com.hazelcast.sql.impl.calcite.schema.HazelcastTable;
 import com.hazelcast.sql.impl.calcite.validate.HazelcastSqlValidator;
 import com.hazelcast.sql.impl.calcite.validate.types.HazelcastTypeFactory;
-<<<<<<< HEAD
-=======
 import org.apache.calcite.rel.type.RelDataType;
->>>>>>> 125eb742
 import org.apache.calcite.sql.SqlCall;
 import org.apache.calcite.sql.SqlIdentifier;
 import org.apache.calcite.sql.SqlInsert;
@@ -177,8 +174,6 @@
             }
         });
     }
-<<<<<<< HEAD
-=======
 
     @Override
     public boolean isInfiniteRows() {
@@ -189,5 +184,4 @@
         isInfiniteRows |= containsStreamingSource(node);
         return isInfiniteRows;
     }
->>>>>>> 125eb742
 }