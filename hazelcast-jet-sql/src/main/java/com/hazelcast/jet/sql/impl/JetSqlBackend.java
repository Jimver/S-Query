/*
 * Copyright (c) 2008-2021, Hazelcast, Inc. All Rights Reserved.
 *
 * Licensed under the Apache License, Version 2.0 (the "License");
 * you may not use this file except in compliance with the License.
 * You may obtain a copy of the License at
 *
 * http://www.apache.org/licenses/LICENSE-2.0
 *
 * Unless required by applicable law or agreed to in writing, software
 * distributed under the License is distributed on an "AS IS" BASIS,
 * WITHOUT WARRANTIES OR CONDITIONS OF ANY KIND, either express or implied.
 * See the License for the specific language governing permissions and
 * limitations under the License.
 */

package com.hazelcast.jet.sql.impl;

import com.hazelcast.jet.core.DAG;
import com.hazelcast.jet.sql.impl.JetPlan.AlterJobPlan;
import com.hazelcast.jet.sql.impl.JetPlan.CreateJobPlan;
import com.hazelcast.jet.sql.impl.JetPlan.CreateMappingPlan;
import com.hazelcast.jet.sql.impl.JetPlan.CreateSnapshotPlan;
import com.hazelcast.jet.sql.impl.JetPlan.DropJobPlan;
import com.hazelcast.jet.sql.impl.JetPlan.DropMappingPlan;
import com.hazelcast.jet.sql.impl.JetPlan.DropSnapshotPlan;
import com.hazelcast.jet.sql.impl.JetPlan.SelectOrSinkPlan;
import com.hazelcast.jet.sql.impl.JetPlan.ShowStatementPlan;
import com.hazelcast.jet.sql.impl.calcite.parser.JetSqlParser;
import com.hazelcast.jet.sql.impl.opt.OptUtils;
import com.hazelcast.jet.sql.impl.opt.logical.LogicalRel;
import com.hazelcast.jet.sql.impl.opt.logical.LogicalRules;
import com.hazelcast.jet.sql.impl.opt.physical.CreateDagVisitor;
import com.hazelcast.jet.sql.impl.opt.physical.JetRootRel;
import com.hazelcast.jet.sql.impl.opt.physical.PhysicalRel;
import com.hazelcast.jet.sql.impl.opt.physical.PhysicalRules;
import com.hazelcast.jet.sql.impl.parse.SqlAlterJob;
import com.hazelcast.jet.sql.impl.parse.SqlCreateJob;
import com.hazelcast.jet.sql.impl.parse.SqlCreateMapping;
import com.hazelcast.jet.sql.impl.parse.SqlCreateSnapshot;
import com.hazelcast.jet.sql.impl.parse.SqlDropJob;
import com.hazelcast.jet.sql.impl.parse.SqlDropMapping;
import com.hazelcast.jet.sql.impl.parse.SqlDropSnapshot;
import com.hazelcast.jet.sql.impl.parse.SqlShowStatement;
<<<<<<< HEAD
import com.hazelcast.jet.sql.impl.schema.JetTable;
=======
>>>>>>> 125eb742
import com.hazelcast.jet.sql.impl.schema.Mapping;
import com.hazelcast.jet.sql.impl.schema.MappingField;
import com.hazelcast.jet.sql.impl.validate.JetSqlValidator;
import com.hazelcast.jet.sql.impl.validate.UnsupportedOperationVisitor;
import com.hazelcast.logging.ILogger;
import com.hazelcast.security.permission.ActionConstants;
import com.hazelcast.security.permission.MapPermission;
import com.hazelcast.spi.impl.NodeEngine;
import com.hazelcast.sql.SqlColumnMetadata;
import com.hazelcast.sql.SqlRowMetadata;
import com.hazelcast.sql.impl.QueryException;
import com.hazelcast.sql.impl.QueryUtils;
import com.hazelcast.sql.impl.calcite.OptimizerContext;
import com.hazelcast.sql.impl.calcite.SqlBackend;
import com.hazelcast.sql.impl.calcite.parse.QueryConvertResult;
import com.hazelcast.sql.impl.calcite.parse.QueryParseResult;
import com.hazelcast.sql.impl.calcite.schema.HazelcastTable;
import com.hazelcast.sql.impl.calcite.validate.types.HazelcastTypeFactory;
import com.hazelcast.sql.impl.optimizer.OptimizationTask;
import com.hazelcast.sql.impl.optimizer.SqlPlan;
import com.hazelcast.sql.impl.schema.map.AbstractMapTable;
import com.hazelcast.sql.impl.type.QueryDataType;
import org.apache.calcite.plan.RelOptCluster;
import org.apache.calcite.plan.RelOptTable;
import org.apache.calcite.plan.RelOptTable.ViewExpander;
import org.apache.calcite.plan.RelOptUtil;
import org.apache.calcite.prepare.Prepare.CatalogReader;
import org.apache.calcite.rel.RelNode;
import org.apache.calcite.rel.RelShuttleImpl;
import org.apache.calcite.rel.core.TableModify;
import org.apache.calcite.rel.core.TableScan;
import org.apache.calcite.sql.SqlNode;
import org.apache.calcite.sql.parser.SqlParserImplFactory;
import org.apache.calcite.sql.util.SqlVisitor;
import org.apache.calcite.sql.validate.SqlConformance;
import org.apache.calcite.sql.validate.SqlValidator;
import org.apache.calcite.sql2rel.SqlRexConvertletTable;
import org.apache.calcite.sql2rel.SqlToRelConverter;
import org.apache.calcite.sql2rel.SqlToRelConverter.Config;

import java.security.Permission;
import java.util.ArrayList;
import java.util.List;

import static java.util.stream.Collectors.toList;

class JetSqlBackend implements SqlBackend {

    private final NodeEngine nodeEngine;
    private final JetPlanExecutor planExecutor;

    private final ILogger logger;

    JetSqlBackend(NodeEngine nodeEngine, JetPlanExecutor planExecutor) {
        this.nodeEngine = nodeEngine;
        this.planExecutor = planExecutor;

        this.logger = nodeEngine.getLogger(getClass());
    }

    @Override
    public SqlParserImplFactory parserFactory() {
        return JetSqlParser.FACTORY;
    }

    @Override
    public SqlValidator validator(
            CatalogReader catalogReader,
            HazelcastTypeFactory typeFactory,
            SqlConformance sqlConformance
    ) {
        return new JetSqlValidator(catalogReader, typeFactory, sqlConformance);
    }

    @Override
    public SqlVisitor<Void> unsupportedOperationVisitor(CatalogReader catalogReader) {
        return UnsupportedOperationVisitor.INSTANCE;
    }

    @Override
    public SqlToRelConverter converter(
            ViewExpander viewExpander,
            SqlValidator sqlValidator,
            CatalogReader catalogReader,
            RelOptCluster relOptCluster,
            SqlRexConvertletTable sqlRexConvertletTable,
            Config config
    ) {
        return new JetSqlToRelConverter(
                viewExpander,
                sqlValidator,
                catalogReader,
                relOptCluster,
                sqlRexConvertletTable,
                config
        );
    }

    @Override
    @SuppressWarnings("checkstyle:ReturnCount")
    public SqlPlan createPlan(
            OptimizationTask task,
            QueryParseResult parseResult,
            OptimizerContext context
    ) {
        SqlNode node = parseResult.getNode();

        if (parseResult.getParameterMetadata() != null && parseResult.getParameterMetadata().getParameterCount() != 0) {
            throw QueryException.error("Query parameters not yet supported");
        }

        if (node instanceof SqlCreateMapping) {
            return toCreateMappingPlan((SqlCreateMapping) node);
        } else if (node instanceof SqlDropMapping) {
            return toDropMappingPlan((SqlDropMapping) node);
        } else if (node instanceof SqlCreateJob) {
            return toCreateJobPlan(parseResult, context);
        } else if (node instanceof SqlAlterJob) {
            return toAlterJobPlan((SqlAlterJob) node);
        } else if (node instanceof SqlDropJob) {
            return toDropJobPlan((SqlDropJob) node);
        } else if (node instanceof SqlCreateSnapshot) {
            return toCreateSnapshotPlan((SqlCreateSnapshot) node);
        } else if (node instanceof SqlDropSnapshot) {
            return toDropSnapshotPlan((SqlDropSnapshot) node);
        } else if (node instanceof SqlShowStatement) {
            return toShowStatementPlan((SqlShowStatement) node);
        } else {
            QueryConvertResult convertResult = context.convert(parseResult);
            return toPlan(convertResult.getRel(), convertResult.getFieldNames(), context, parseResult.isInfiniteRows());
        }
    }

    private SqlPlan toCreateMappingPlan(SqlCreateMapping sqlCreateMapping) {
        List<MappingField> mappingFields = sqlCreateMapping.columns()
                .map(field -> new MappingField(field.name(), field.type(), field.externalName()))
                .collect(toList());
        Mapping mapping = new Mapping(
                sqlCreateMapping.nameWithoutSchema(),
                sqlCreateMapping.externalName(),
                sqlCreateMapping.type(),
                mappingFields,
                sqlCreateMapping.options()
        );

        return new CreateMappingPlan(
                mapping,
                sqlCreateMapping.getReplace(),
                sqlCreateMapping.ifNotExists(),
                planExecutor
        );
    }

    private SqlPlan toDropMappingPlan(SqlDropMapping sqlDropMapping) {
        return new DropMappingPlan(sqlDropMapping.nameWithoutSchema(), sqlDropMapping.ifExists(), planExecutor);
    }

    private SqlPlan toCreateJobPlan(QueryParseResult parseResult, OptimizerContext context) {
        SqlCreateJob sqlCreateJob = (SqlCreateJob) parseResult.getNode();
        SqlNode source = sqlCreateJob.dmlStatement();

        QueryParseResult dmlParseResult =
                new QueryParseResult(source, parseResult.getParameterMetadata(), parseResult.getValidator(), this, false);
        QueryConvertResult dmlConvertedResult = context.convert(dmlParseResult);
<<<<<<< HEAD
        SelectOrSinkPlan dmlPlan = toPlan(dmlConvertedResult.getRel(), dmlConvertedResult.getFieldNames(), context);
=======
        SelectOrSinkPlan dmlPlan = toPlan(dmlConvertedResult.getRel(), dmlConvertedResult.getFieldNames(), context,
                dmlParseResult.isInfiniteRows());
>>>>>>> 125eb742
        assert dmlPlan.isInsert();

        return new CreateJobPlan(
                sqlCreateJob.name(),
                sqlCreateJob.jobConfig(),
                sqlCreateJob.ifNotExists(),
                dmlPlan,
                planExecutor
        );
    }

    private SqlPlan toAlterJobPlan(SqlAlterJob sqlAlterJob) {
        return new AlterJobPlan(sqlAlterJob.name(), sqlAlterJob.getOperation(), planExecutor);
    }

    private SqlPlan toDropJobPlan(SqlDropJob sqlDropJob) {
        return new DropJobPlan(sqlDropJob.name(), sqlDropJob.ifExists(), sqlDropJob.withSnapshotName(), planExecutor);
    }

    private SqlPlan toCreateSnapshotPlan(SqlCreateSnapshot sqlNode) {
        return new CreateSnapshotPlan(sqlNode.getSnapshotName(), sqlNode.getJobName(), planExecutor);
    }

    private SqlPlan toDropSnapshotPlan(SqlDropSnapshot sqlNode) {
        return new DropSnapshotPlan(sqlNode.getSnapshotName(), sqlNode.isIfExists(), planExecutor);
    }

    private SqlPlan toShowStatementPlan(SqlShowStatement sqlNode) {
        return new ShowStatementPlan(sqlNode.getTarget(), planExecutor);
    }

<<<<<<< HEAD
    private SelectOrSinkPlan toPlan(RelNode rel, List<String> fieldNames, OptimizerContext context) {
=======
    private SelectOrSinkPlan toPlan(
            RelNode rel,
            List<String> fieldNames,
            OptimizerContext context,
            boolean isInfiniteRows
    ) {
>>>>>>> 125eb742
        logger.fine("Before logical opt:\n" + RelOptUtil.toString(rel));
        LogicalRel logicalRel = optimizeLogical(context, rel);
        logger.fine("After logical opt:\n" + RelOptUtil.toString(logicalRel));
        PhysicalRel physicalRel = optimizePhysical(context, logicalRel);
        logger.fine("After physical opt:\n" + RelOptUtil.toString(physicalRel));

        boolean isInsert = physicalRel instanceof TableModify;

        List<Permission> permissions = extractPermissions(physicalRel);
        if (isInsert) {
            DAG dag = createDag(physicalRel);
<<<<<<< HEAD
            return new SelectOrSinkPlan(dag, isStreaming, true, null, null, planExecutor, permissions);
=======
            return new SelectOrSinkPlan(dag, isInfiniteRows, true, null, planExecutor, permissions);
>>>>>>> 125eb742
        } else {
            DAG dag = createDag(new JetRootRel(physicalRel, nodeEngine.getThisAddress()));
            SqlRowMetadata rowMetadata = createRowMetadata(fieldNames, physicalRel.schema().getTypes());
<<<<<<< HEAD
            return new SelectOrSinkPlan(dag, isStreaming, false, queryId, rowMetadata, planExecutor, permissions);
=======
            return new SelectOrSinkPlan(dag, isInfiniteRows, false, rowMetadata, planExecutor, permissions);
>>>>>>> 125eb742
        }
    }

    private List<Permission> extractPermissions(PhysicalRel physicalRel) {
        List<Permission> permissions = new ArrayList<>();

        physicalRel.accept(new RelShuttleImpl() {
            @Override
            public RelNode visit(TableScan scan) {
                addPermissionForTable(scan.getTable(), ActionConstants.ACTION_READ);
                return super.visit(scan);
            }

            @Override
            public RelNode visit(RelNode other) {
                addPermissionForTable(other.getTable(), ActionConstants.ACTION_PUT);
                return super.visit(other);
            }

            private void addPermissionForTable(RelOptTable t, String action) {
                if (t == null) {
                    return;
                }
                HazelcastTable table = t.unwrap(HazelcastTable.class);
                if (table != null && table.getTarget() instanceof AbstractMapTable) {
                    String mapName = ((AbstractMapTable) table.getTarget()).getMapName();
                    permissions.add(new MapPermission(mapName, action));
                }
            }
        });

        return permissions;
    }

    /**
     * Perform logical optimization.
     *
     * @param rel Original logical tree.
     * @return Optimized logical tree.
     */
    private LogicalRel optimizeLogical(OptimizerContext context, RelNode rel) {
        return (LogicalRel) context.optimize(
                rel,
                LogicalRules.getRuleSet(),
                OptUtils.toLogicalConvention(rel.getTraitSet())
        );
    }

    /**
     * Perform physical optimization.
     * This is where proper access methods and algorithms for joins and aggregations are chosen.
     *
     * @param rel Optimized logical tree.
     * @return Optimized physical tree.
     */
    private PhysicalRel optimizePhysical(OptimizerContext context, RelNode rel) {
        return (PhysicalRel) context.optimize(
                rel,
                PhysicalRules.getRuleSet(),
                OptUtils.toPhysicalConvention(rel.getTraitSet())
        );
    }

    private SqlRowMetadata createRowMetadata(List<String> columnNames, List<QueryDataType> columnTypes) {
        assert columnNames.size() == columnTypes.size();

        List<SqlColumnMetadata> columns = new ArrayList<>(columnNames.size());
        for (int i = 0; i < columnNames.size(); i++) {
            SqlColumnMetadata column = QueryUtils.getColumnMetadata(columnNames.get(i), columnTypes.get(i), true);
            columns.add(column);
        }
        return new SqlRowMetadata(columns);
    }

    private DAG createDag(PhysicalRel physicalRel) {
        CreateDagVisitor visitor = new CreateDagVisitor(nodeEngine.getLocalMember().getAddress());
        physicalRel.accept(visitor);
        return visitor.getDag();
    }
}<|MERGE_RESOLUTION|>--- conflicted
+++ resolved
@@ -42,10 +42,6 @@
 import com.hazelcast.jet.sql.impl.parse.SqlDropMapping;
 import com.hazelcast.jet.sql.impl.parse.SqlDropSnapshot;
 import com.hazelcast.jet.sql.impl.parse.SqlShowStatement;
-<<<<<<< HEAD
-import com.hazelcast.jet.sql.impl.schema.JetTable;
-=======
->>>>>>> 125eb742
 import com.hazelcast.jet.sql.impl.schema.Mapping;
 import com.hazelcast.jet.sql.impl.schema.MappingField;
 import com.hazelcast.jet.sql.impl.validate.JetSqlValidator;
@@ -210,12 +206,8 @@
         QueryParseResult dmlParseResult =
                 new QueryParseResult(source, parseResult.getParameterMetadata(), parseResult.getValidator(), this, false);
         QueryConvertResult dmlConvertedResult = context.convert(dmlParseResult);
-<<<<<<< HEAD
-        SelectOrSinkPlan dmlPlan = toPlan(dmlConvertedResult.getRel(), dmlConvertedResult.getFieldNames(), context);
-=======
         SelectOrSinkPlan dmlPlan = toPlan(dmlConvertedResult.getRel(), dmlConvertedResult.getFieldNames(), context,
                 dmlParseResult.isInfiniteRows());
->>>>>>> 125eb742
         assert dmlPlan.isInsert();
 
         return new CreateJobPlan(
@@ -247,16 +239,12 @@
         return new ShowStatementPlan(sqlNode.getTarget(), planExecutor);
     }
 
-<<<<<<< HEAD
-    private SelectOrSinkPlan toPlan(RelNode rel, List<String> fieldNames, OptimizerContext context) {
-=======
     private SelectOrSinkPlan toPlan(
             RelNode rel,
             List<String> fieldNames,
             OptimizerContext context,
             boolean isInfiniteRows
     ) {
->>>>>>> 125eb742
         logger.fine("Before logical opt:\n" + RelOptUtil.toString(rel));
         LogicalRel logicalRel = optimizeLogical(context, rel);
         logger.fine("After logical opt:\n" + RelOptUtil.toString(logicalRel));
@@ -268,19 +256,11 @@
         List<Permission> permissions = extractPermissions(physicalRel);
         if (isInsert) {
             DAG dag = createDag(physicalRel);
-<<<<<<< HEAD
-            return new SelectOrSinkPlan(dag, isStreaming, true, null, null, planExecutor, permissions);
-=======
             return new SelectOrSinkPlan(dag, isInfiniteRows, true, null, planExecutor, permissions);
->>>>>>> 125eb742
         } else {
             DAG dag = createDag(new JetRootRel(physicalRel, nodeEngine.getThisAddress()));
             SqlRowMetadata rowMetadata = createRowMetadata(fieldNames, physicalRel.schema().getTypes());
-<<<<<<< HEAD
-            return new SelectOrSinkPlan(dag, isStreaming, false, queryId, rowMetadata, planExecutor, permissions);
-=======
             return new SelectOrSinkPlan(dag, isInfiniteRows, false, rowMetadata, planExecutor, permissions);
->>>>>>> 125eb742
         }
     }
 
