/*
 * Copyright (c) 2008-2021, Hazelcast, Inc. All Rights Reserved.
 *
 * Licensed under the Apache License, Version 2.0 (the "License");
 * you may not use this file except in compliance with the License.
 * You may obtain a copy of the License at
 *
 * http://www.apache.org/licenses/LICENSE-2.0
 *
 * Unless required by applicable law or agreed to in writing, software
 * distributed under the License is distributed on an "AS IS" BASIS,
 * WITHOUT WARRANTIES OR CONDITIONS OF ANY KIND, either express or implied.
 * See the License for the specific language governing permissions and
 * limitations under the License.
 */

package com.hazelcast.jet.sql.impl;

import com.hazelcast.jet.config.JobConfig;
import com.hazelcast.jet.core.DAG;
import com.hazelcast.jet.sql.impl.parse.SqlAlterJob.AlterJobOperation;
import com.hazelcast.jet.sql.impl.parse.SqlShowStatement.ShowStatementTarget;
import com.hazelcast.jet.sql.impl.schema.Mapping;
import com.hazelcast.sql.SqlResult;
import com.hazelcast.sql.SqlRowMetadata;
import com.hazelcast.sql.impl.QueryId;
import com.hazelcast.sql.impl.optimizer.SqlPlan;
import com.hazelcast.sql.impl.security.SqlSecurityContext;

import java.security.Permission;
import java.util.List;

interface JetPlan extends SqlPlan {

    SqlResult execute(QueryId queryId);

    class CreateMappingPlan implements JetPlan {
        private final Mapping mapping;
        private final boolean replace;
        private final boolean ifNotExists;
        private final JetPlanExecutor planExecutor;

        CreateMappingPlan(
                Mapping mapping,
                boolean replace,
                boolean ifNotExists,
                JetPlanExecutor planExecutor
        ) {
            this.mapping = mapping;
            this.replace = replace;
            this.ifNotExists = ifNotExists;
            this.planExecutor = planExecutor;
        }

        @Override
        public SqlResult execute(QueryId queryId) {
            return planExecutor.execute(this);
        }

        @Override
        public void checkPermissions(SqlSecurityContext context) {
        }

        Mapping mapping() {
            return mapping;
        }

        boolean replace() {
            return replace;
        }

        boolean ifNotExists() {
            return ifNotExists;
        }

        @Override
        public boolean producesRows() {
            return false;
        }
    }

    class DropMappingPlan implements JetPlan {
        private final String name;
        private final boolean ifExists;
        private final JetPlanExecutor planExecutor;

        DropMappingPlan(
                String name,
                boolean ifExists,
                JetPlanExecutor planExecutor
        ) {
            this.name = name;
            this.ifExists = ifExists;
            this.planExecutor = planExecutor;
        }

        @Override
        public SqlResult execute(QueryId queryId) {
            return planExecutor.execute(this);
        }

        @Override
        public void checkPermissions(SqlSecurityContext context) {
        }

        String name() {
            return name;
        }

        boolean ifExists() {
            return ifExists;
        }

        @Override
        public boolean producesRows() {
            return false;
        }
    }

    class CreateJobPlan implements JetPlan {
        private final String jobName;
        private final JobConfig jobConfig;
        private final boolean ifNotExists;
        private final SelectOrSinkPlan dmlPlan;
        private final JetPlanExecutor planExecutor;

        CreateJobPlan(
                String jobName,
                JobConfig jobConfig,
                boolean ifNotExists,
                SelectOrSinkPlan dmlPlan,
                JetPlanExecutor planExecutor
        ) {
            this.jobName = jobName;
            this.jobConfig = jobConfig;
            this.ifNotExists = ifNotExists;
            this.dmlPlan = dmlPlan;
            this.planExecutor = planExecutor;
        }

        @Override
        public void checkPermissions(SqlSecurityContext context) {
            dmlPlan.checkPermissions(context);
        }

        @Override
        public SqlResult execute(QueryId queryId) {
            return planExecutor.execute(this);
        }

        public String getJobName() {
            return jobName;
        }

        public JobConfig getJobConfig() {
            return jobConfig;
        }

        public boolean isIfNotExists() {
            return ifNotExists;
        }

        public SelectOrSinkPlan getExecutionPlan() {
            return dmlPlan;
<<<<<<< HEAD
=======
        }

        @Override
        public boolean producesRows() {
            return false;
>>>>>>> 125eb742
        }
    }

    class AlterJobPlan implements JetPlan {
        private final String jobName;
        private final AlterJobOperation operation;
        private final JetPlanExecutor planExecutor;

        AlterJobPlan(String jobName, AlterJobOperation operation, JetPlanExecutor planExecutor) {
            this.jobName = jobName;
            this.operation = operation;
            this.planExecutor = planExecutor;
        }

        @Override
        public SqlResult execute(QueryId queryId) {
            return planExecutor.execute(this);
        }

        @Override
        public void checkPermissions(SqlSecurityContext context) {
        }

        public String getJobName() {
            return jobName;
        }

        public AlterJobOperation getOperation() {
            return operation;
        }

        @Override
        public boolean producesRows() {
            return false;
        }
    }

    class DropJobPlan implements JetPlan {
        private final String jobName;
        private final boolean ifExists;
        private final String withSnapshotName;
        private final JetPlanExecutor planExecutor;

        DropJobPlan(String jobName, boolean ifExists, String withSnapshotName, JetPlanExecutor planExecutor) {
            this.jobName = jobName;
            this.ifExists = ifExists;
            this.withSnapshotName = withSnapshotName;
            this.planExecutor = planExecutor;
        }

        @Override
        public SqlResult execute(QueryId queryId) {
            return planExecutor.execute(this);
        }

        @Override
        public void checkPermissions(SqlSecurityContext context) {
        }

        public String getJobName() {
            return jobName;
        }

        public boolean isIfExists() {
            return ifExists;
        }

        public String getWithSnapshotName() {
            return withSnapshotName;
        }

        @Override
        public boolean producesRows() {
            return false;
        }
    }

    class CreateSnapshotPlan implements JetPlan {
        private final String snapshotName;
        private final String jobName;
        private final JetPlanExecutor planExecutor;

        CreateSnapshotPlan(String snapshotName, String jobName, JetPlanExecutor planExecutor) {
            this.snapshotName = snapshotName;
            this.jobName = jobName;
            this.planExecutor = planExecutor;
        }

        @Override
        public void checkPermissions(SqlSecurityContext context) {
        }

        @Override
        public SqlResult execute(QueryId queryId) {
            return planExecutor.execute(this);
        }

        public String getSnapshotName() {
            return snapshotName;
        }

        public String getJobName() {
            return jobName;
        }

        @Override
        public boolean producesRows() {
            return false;
        }
    }

    class DropSnapshotPlan implements JetPlan {
        private final String snapshotName;
        private final boolean ifExists;
        private final JetPlanExecutor planExecutor;

        DropSnapshotPlan(String snapshotName, boolean ifExists, JetPlanExecutor planExecutor) {
            this.snapshotName = snapshotName;
            this.ifExists = ifExists;
            this.planExecutor = planExecutor;
        }

        @Override
        public SqlResult execute(QueryId queryId) {
            return planExecutor.execute(this);
        }

        @Override
        public void checkPermissions(SqlSecurityContext context) {
        }

        public String getSnapshotName() {
            return snapshotName;
        }

        public boolean isIfExists() {
            return ifExists;
        }

        @Override
        public boolean producesRows() {
            return false;
        }
    }

    class SelectOrSinkPlan implements JetPlan {
        private final DAG dag;
        private final boolean isStreaming;
        private final boolean isInsert;
        private final SqlRowMetadata rowMetadata;
        private final JetPlanExecutor planExecutor;
        private final List<Permission> permissions;

        SelectOrSinkPlan(
                DAG dag,
                boolean isStreaming,
                boolean isInsert,
                SqlRowMetadata rowMetadata,
                JetPlanExecutor planExecutor,
                List<Permission> permissions
        ) {
            this.dag = dag;
            this.isStreaming = isStreaming;
            this.isInsert = isInsert;
            this.rowMetadata = rowMetadata;
            this.planExecutor = planExecutor;
            this.permissions = permissions;
        }

        @Override
        public SqlResult execute(QueryId queryId) {
            return planExecutor.execute(this, queryId);
        }

        @Override
        public void checkPermissions(SqlSecurityContext context) {
            for (Permission permission : permissions) {
                context.checkPermission(permission);
            }
        }

        DAG getDag() {
            return dag;
        }

        boolean isStreaming() {
            return isStreaming;
        }

        boolean isInsert() {
            return isInsert;
        }

        SqlRowMetadata getRowMetadata() {
            return rowMetadata;
        }

        @Override
        public boolean producesRows() {
            return !isInsert;
        }
    }

    class ShowStatementPlan implements JetPlan {

        private final ShowStatementTarget showTarget;
        private final JetPlanExecutor planExecutor;

        ShowStatementPlan(ShowStatementTarget showTarget, JetPlanExecutor planExecutor) {
            this.showTarget = showTarget;
            this.planExecutor = planExecutor;
        }

        public ShowStatementTarget getShowTarget() {
            return showTarget;
        }

        @Override
        public SqlResult execute(QueryId queryId) {
            return planExecutor.execute(this);
        }

        @Override
        public void checkPermissions(SqlSecurityContext context) {
        }

        @Override
        public boolean producesRows() {
            return true;
        }
    }

    class ShowStatementPlan implements JetPlan {

        private final ShowStatementTarget showTarget;
        private final JetPlanExecutor planExecutor;

        ShowStatementPlan(ShowStatementTarget showTarget, JetPlanExecutor planExecutor) {
            this.showTarget = showTarget;
            this.planExecutor = planExecutor;
        }

        public ShowStatementTarget getShowTarget() {
            return showTarget;
        }

        @Override
        public SqlResult execute() {
            return planExecutor.execute(this);
        }

        @Override
        public void checkPermissions(SqlSecurityContext context) {
        }
    }
}<|MERGE_RESOLUTION|>--- conflicted
+++ resolved
@@ -162,14 +162,11 @@
 
         public SelectOrSinkPlan getExecutionPlan() {
             return dmlPlan;
-<<<<<<< HEAD
-=======
-        }
-
-        @Override
-        public boolean producesRows() {
-            return false;
->>>>>>> 125eb742
+        }
+
+        @Override
+        public boolean producesRows() {
+            return false;
         }
     }
 
@@ -401,28 +398,4 @@
             return true;
         }
     }
-
-    class ShowStatementPlan implements JetPlan {
-
-        private final ShowStatementTarget showTarget;
-        private final JetPlanExecutor planExecutor;
-
-        ShowStatementPlan(ShowStatementTarget showTarget, JetPlanExecutor planExecutor) {
-            this.showTarget = showTarget;
-            this.planExecutor = planExecutor;
-        }
-
-        public ShowStatementTarget getShowTarget() {
-            return showTarget;
-        }
-
-        @Override
-        public SqlResult execute() {
-            return planExecutor.execute(this);
-        }
-
-        @Override
-        public void checkPermissions(SqlSecurityContext context) {
-        }
-    }
 }