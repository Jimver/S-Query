/*
 * Copyright (c) 2008-2021, Hazelcast, Inc. All Rights Reserved.
 *
 * Licensed under the Apache License, Version 2.0 (the "License");
 * you may not use this file except in compliance with the License.
 * You may obtain a copy of the License at
 *
 * http://www.apache.org/licenses/LICENSE-2.0
 *
 * Unless required by applicable law or agreed to in writing, software
 * distributed under the License is distributed on an "AS IS" BASIS,
 * WITHOUT WARRANTIES OR CONDITIONS OF ANY KIND, either express or implied.
 * See the License for the specific language governing permissions and
 * limitations under the License.
 */

package com.hazelcast.jet.sql.impl.opt.physical;

import com.hazelcast.cluster.Address;
import com.hazelcast.function.ConsumerEx;
import com.hazelcast.function.FunctionEx;
import com.hazelcast.internal.serialization.InternalSerializationService;
import com.hazelcast.jet.aggregate.AggregateOperation;
import com.hazelcast.jet.core.DAG;
import com.hazelcast.jet.core.Edge;
import com.hazelcast.jet.core.ProcessorMetaSupplier;
import com.hazelcast.jet.core.ProcessorSupplier;
import com.hazelcast.jet.core.Vertex;
import com.hazelcast.jet.core.processor.Processors;
<<<<<<< HEAD
import com.hazelcast.jet.sql.impl.ExpressionUtil;
=======
import com.hazelcast.jet.impl.execution.init.Contexts.ProcSupplierCtx;
import com.hazelcast.jet.pipeline.ServiceFactories;
import com.hazelcast.jet.sql.impl.ExpressionUtil;
import com.hazelcast.jet.sql.impl.SimpleExpressionEvalContext;
>>>>>>> 125eb742
import com.hazelcast.jet.sql.impl.connector.SqlConnector.VertexWithInputConfig;
import com.hazelcast.sql.impl.calcite.schema.HazelcastTable;
import com.hazelcast.sql.impl.expression.Expression;
import com.hazelcast.sql.impl.schema.Table;
import org.apache.calcite.rel.RelNode;

import javax.annotation.Nullable;
import java.util.List;
import java.util.function.Consumer;
import java.util.function.Function;
import java.util.function.Predicate;

import static com.hazelcast.function.Functions.entryKey;
import static com.hazelcast.jet.core.Edge.between;
import static com.hazelcast.jet.core.processor.Processors.filterUsingServiceP;
import static com.hazelcast.jet.core.processor.Processors.mapUsingServiceP;
import static com.hazelcast.jet.core.processor.SourceProcessors.convenientSourceP;
import static com.hazelcast.jet.sql.impl.connector.SqlConnectorUtil.getJetSqlConnector;
import static com.hazelcast.jet.sql.impl.processors.RootResultConsumerSink.rootResultConsumerSink;
import static java.util.Collections.singletonList;

public class CreateDagVisitor {

    private final DAG dag = new DAG();
    private final Address localMemberAddress;

    public CreateDagVisitor(Address localMemberAddress) {
        this.localMemberAddress = localMemberAddress;
    }

    public Vertex onValues(ValuesPhysicalRel rel) {
        List<Object[]> values = rel.tuples();

        return dag.newUniqueVertex("Values", convenientSourceP(
                pCtx -> null,
                (ignored, buffer) -> {
                    values.forEach(buffer::add);
                    buffer.close();
                },
                ctx -> null,
                (ctx, states) -> {
                },
                ConsumerEx.noop(),
                0,
                true)
        );
    }

    public Vertex onInsert(InsertPhysicalRel rel) {
        Table table = rel.getTable().unwrap(HazelcastTable.class).getTarget();

        Vertex vertex = getJetSqlConnector(table).sink(dag, table);
        connectInput(rel.getInput(), vertex, null);
        return vertex;
    }

    public Vertex onFullScan(FullScanPhysicalRel rel) {
        Table table = rel.getTable().unwrap(HazelcastTable.class).getTarget();

        return getJetSqlConnector(table)
                .fullScanReader(dag, table, rel.filter(), rel.projection());
    }

    public Vertex onFilter(FilterPhysicalRel rel) {
<<<<<<< HEAD
        PredicateEx<Object[]> filter = ExpressionUtil.filterFn(rel.filter());

        Vertex vertex = dag.newUniqueVertex("Filter", filterP(filter::test));
=======
        Expression<Boolean> filter = rel.filter();

        Vertex vertex = dag.newUniqueVertex("Filter", filterUsingServiceP(
                ServiceFactories.nonSharedService(ctx -> {
                    InternalSerializationService serializationService = ((ProcSupplierCtx) ctx).serializationService();
                    SimpleExpressionEvalContext context = new SimpleExpressionEvalContext(serializationService);
                    return ExpressionUtil.filterFn(filter, context);
                }),
                (Predicate<Object[]> filterFn, Object[] row) -> filterFn.test(row)));
>>>>>>> 125eb742
        connectInput(rel.getInput(), vertex, null);
        return vertex;
    }

    public Vertex onProject(ProjectPhysicalRel rel) {
        List<Expression<?>> projection = rel.projection();

        Vertex vertex = dag.newUniqueVertex("Project", mapUsingServiceP(
                ServiceFactories.nonSharedService(ctx -> {
                    InternalSerializationService serializationService = ((ProcSupplierCtx) ctx).serializationService();
                    SimpleExpressionEvalContext context = new SimpleExpressionEvalContext(serializationService);
                    return ExpressionUtil.projectionFn(projection, context);
                }),
                (Function<Object[], Object[]> projectionFn, Object[] row) -> projectionFn.apply(row)
        ));

<<<<<<< HEAD
        Vertex vertex = dag.newUniqueVertex("Project", mapP(projection));
=======
>>>>>>> 125eb742
        connectInput(rel.getInput(), vertex, null);
        return vertex;
    }

    public Vertex onAggregate(AggregatePhysicalRel rel) {
        AggregateOperation<?, Object[]> aggregateOperation = rel.aggrOp();

        Vertex vertex = dag.newUniqueVertex(
                "Aggregate",
                ProcessorMetaSupplier.forceTotalParallelismOne(
                        ProcessorSupplier.of(Processors.aggregateP(aggregateOperation)),
                        localMemberAddress
                )
        );
        connectInput(rel.getInput(), vertex, edge -> edge.distributeTo(localMemberAddress).allToOne(""));
        return vertex;
    }

    public Vertex onAccumulate(AggregateAccumulatePhysicalRel rel) {
        AggregateOperation<?, Object[]> aggregateOperation = rel.aggrOp();

        Vertex vertex = dag.newUniqueVertex(
                "Accumulate",
                Processors.accumulateP(aggregateOperation)
        );
        connectInput(rel.getInput(), vertex, null);
        return vertex;
    }

    public Vertex onCombine(AggregateCombinePhysicalRel rel) {
        AggregateOperation<?, Object[]> aggregateOperation = rel.aggrOp();

        Vertex vertex = dag.newUniqueVertex(
                "Combine",
                ProcessorMetaSupplier.forceTotalParallelismOne(
                        ProcessorSupplier.of(Processors.combineP(aggregateOperation)),
                        localMemberAddress
                )
        );
        connectInput(rel.getInput(), vertex, edge -> edge.distributeTo(localMemberAddress).allToOne(""));
        return vertex;
    }

    public Vertex onAggregateByKey(AggregateByKeyPhysicalRel rel) {
        FunctionEx<Object[], ?> groupKeyFn = rel.groupKeyFn();
        AggregateOperation<?, Object[]> aggregateOperation = rel.aggrOp();

        Vertex vertex = dag.newUniqueVertex(
                "AggregateByKey",
                Processors.aggregateByKeyP(singletonList(groupKeyFn), aggregateOperation, (key, value) -> value)
        );
        connectInput(rel.getInput(), vertex, edge -> edge.distributed().partitioned(groupKeyFn));
        return vertex;
    }

    public Vertex onAccumulateByKey(AggregateAccumulateByKeyPhysicalRel rel) {
        FunctionEx<Object[], ?> groupKeyFn = rel.groupKeyFn();
        AggregateOperation<?, Object[]> aggregateOperation = rel.aggrOp();

        Vertex vertex = dag.newUniqueVertex(
                "AccumulateByKey",
                Processors.accumulateByKeyP(singletonList(groupKeyFn), aggregateOperation)
        );
        connectInput(rel.getInput(), vertex, edge -> edge.partitioned(groupKeyFn));
        return vertex;
    }

    public Vertex onCombineByKey(AggregateCombineByKeyPhysicalRel rel) {
        AggregateOperation<?, Object[]> aggregateOperation = rel.aggrOp();

        Vertex vertex = dag.newUniqueVertex(
                "CombineByKey",
                Processors.combineByKeyP(aggregateOperation, (key, value) -> value)
        );
        connectInput(rel.getInput(), vertex, edge -> edge.distributed().partitioned(entryKey()));
        return vertex;
    }

    public Vertex onNestedLoopJoin(JoinNestedLoopPhysicalRel rel) {
        assert rel.getRight() instanceof FullScanPhysicalRel : rel.getRight().getClass();

        Table rightTable = rel.getRight().getTable().unwrap(HazelcastTable.class).getTarget();

        VertexWithInputConfig vertexWithConfig = getJetSqlConnector(rightTable).nestedLoopReader(
                dag,
                rightTable,
                rel.rightFilter(),
                rel.rightProjection(),
                rel.joinInfo()
        );
        connectInput(rel.getLeft(), vertexWithConfig.vertex(), vertexWithConfig.configureEdgeFn());
        return vertexWithConfig.vertex();
    }

    public Vertex onRoot(JetRootRel rootRel) {
<<<<<<< HEAD
        Vertex vertex = dag.newUniqueVertex(
                "ClientSink",
                rootResultConsumerSink(rootRel.getInitiatorAddress(), rootRel.getQueryId())
        );
=======
        Vertex vertex = dag.newUniqueVertex("ClientSink",
                rootResultConsumerSink(rootRel.getInitiatorAddress()));
>>>>>>> 125eb742

        // We use distribute-to-one edge to send all the items to the initiator member.
        // Such edge has to be partitioned, but the sink is LP=1 anyway, so we can use
        // allToOne with any key, it goes to a single processor on a single member anyway.
        connectInput(rootRel.getInput(), vertex, edge -> edge.distributeTo(localMemberAddress).allToOne(""));
        return vertex;
    }

    public DAG getDag() {
        return dag;
    }

    /**
     * Converts the {@code inputRel} into a {@code Vertex} by visiting it and
     * create an edge from the input vertex into {@code thisVertex}.
     *
     * @param configureEdgeFn optional function to configure the edge
     */
    private void connectInput(
            RelNode inputRel,
            Vertex thisVertex,
            @Nullable Consumer<Edge> configureEdgeFn
    ) {
        Vertex inputVertex = ((PhysicalRel) inputRel).accept(this);
        Edge edge = between(inputVertex, thisVertex);
        if (configureEdgeFn != null) {
            configureEdgeFn.accept(edge);
        }
        dag.edge(edge);
    }
}<|MERGE_RESOLUTION|>--- conflicted
+++ resolved
@@ -27,14 +27,10 @@
 import com.hazelcast.jet.core.ProcessorSupplier;
 import com.hazelcast.jet.core.Vertex;
 import com.hazelcast.jet.core.processor.Processors;
-<<<<<<< HEAD
-import com.hazelcast.jet.sql.impl.ExpressionUtil;
-=======
 import com.hazelcast.jet.impl.execution.init.Contexts.ProcSupplierCtx;
 import com.hazelcast.jet.pipeline.ServiceFactories;
 import com.hazelcast.jet.sql.impl.ExpressionUtil;
 import com.hazelcast.jet.sql.impl.SimpleExpressionEvalContext;
->>>>>>> 125eb742
 import com.hazelcast.jet.sql.impl.connector.SqlConnector.VertexWithInputConfig;
 import com.hazelcast.sql.impl.calcite.schema.HazelcastTable;
 import com.hazelcast.sql.impl.expression.Expression;
@@ -99,11 +95,6 @@
     }
 
     public Vertex onFilter(FilterPhysicalRel rel) {
-<<<<<<< HEAD
-        PredicateEx<Object[]> filter = ExpressionUtil.filterFn(rel.filter());
-
-        Vertex vertex = dag.newUniqueVertex("Filter", filterP(filter::test));
-=======
         Expression<Boolean> filter = rel.filter();
 
         Vertex vertex = dag.newUniqueVertex("Filter", filterUsingServiceP(
@@ -113,7 +104,6 @@
                     return ExpressionUtil.filterFn(filter, context);
                 }),
                 (Predicate<Object[]> filterFn, Object[] row) -> filterFn.test(row)));
->>>>>>> 125eb742
         connectInput(rel.getInput(), vertex, null);
         return vertex;
     }
@@ -130,10 +120,6 @@
                 (Function<Object[], Object[]> projectionFn, Object[] row) -> projectionFn.apply(row)
         ));
 
-<<<<<<< HEAD
-        Vertex vertex = dag.newUniqueVertex("Project", mapP(projection));
-=======
->>>>>>> 125eb742
         connectInput(rel.getInput(), vertex, null);
         return vertex;
     }
@@ -229,15 +215,8 @@
     }
 
     public Vertex onRoot(JetRootRel rootRel) {
-<<<<<<< HEAD
-        Vertex vertex = dag.newUniqueVertex(
-                "ClientSink",
-                rootResultConsumerSink(rootRel.getInitiatorAddress(), rootRel.getQueryId())
-        );
-=======
         Vertex vertex = dag.newUniqueVertex("ClientSink",
                 rootResultConsumerSink(rootRel.getInitiatorAddress()));
->>>>>>> 125eb742
 
         // We use distribute-to-one edge to send all the items to the initiator member.
         // Such edge has to be partitioned, but the sink is LP=1 anyway, so we can use
