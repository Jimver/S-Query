/*
 * Copyright (c) 2008-2020, Hazelcast, Inc. All Rights Reserved.
 *
 * Licensed under the Apache License, Version 2.0 (the "License");
 * you may not use this file except in compliance with the License.
 * You may obtain a copy of the License at
 *
 * http://www.apache.org/licenses/LICENSE-2.0
 *
 * Unless required by applicable law or agreed to in writing, software
 * distributed under the License is distributed on an "AS IS" BASIS,
 * WITHOUT WARRANTIES OR CONDITIONS OF ANY KIND, either express or implied.
 * See the License for the specific language governing permissions and
 * limitations under the License.
 */

package com.hazelcast.jet.impl.execution;

import com.hazelcast.cluster.Address;
import com.hazelcast.instance.BuildInfoProvider;
import com.hazelcast.internal.serialization.impl.DefaultSerializationServiceBuilder;
import com.hazelcast.logging.impl.LoggingServiceImpl;
import com.hazelcast.test.HazelcastSerialClassRunner;
import org.junit.Before;
import org.junit.Test;
import org.junit.runner.RunWith;

import static com.hazelcast.jet.config.InstanceConfig.DEFAULT_FLOW_CONTROL_PERIOD_MS;
import static com.hazelcast.jet.impl.execution.ReceiverTasklet.COMPRESSED_SEQ_UNIT_LOG2;
import static com.hazelcast.jet.impl.execution.ReceiverTasklet.INITIAL_RECEIVE_WINDOW_COMPRESSED;
import static java.lang.Math.abs;
import static java.lang.Math.ceil;
import static java.util.concurrent.TimeUnit.MILLISECONDS;
import static java.util.concurrent.TimeUnit.SECONDS;
import static org.junit.Assert.assertEquals;
import static org.junit.Assert.assertTrue;

@RunWith(HazelcastSerialClassRunner.class)
public class ReceiverTaskletSendLimitTest {

    private static final long START = SECONDS.toNanos(10);
    private static final long ACK_PERIOD = MILLISECONDS.toNanos(DEFAULT_FLOW_CONTROL_PERIOD_MS);
    private static final int RWIN_MULTIPLIER = 3;
    private static final int FLOW_CONTROL_PERIOD_MS = 100;

    private ReceiverTasklet tasklet;

    @Before
    public void before() {
<<<<<<< HEAD
        tasklet = new ReceiverTasklet(null, RWIN_MULTIPLIER, FLOW_CONTROL_PERIOD_MS,
                new LoggingServiceImpl(null, null, BuildInfoProvider.getBuildInfo(), true), new Address(), 0, "");
=======
        tasklet = new ReceiverTasklet(null,
                new DefaultSerializationServiceBuilder().build(),
                RWIN_MULTIPLIER, FLOW_CONTROL_PERIOD_MS,
                new LoggingServiceImpl(null, null, BuildInfoProvider.getBuildInfo()), new Address(), 0, "");
>>>>>>> 8ed5d7fa
    }

    @Test
    public void when_noData_then_rwinRemainsUnchanged() {
        double expectedSeq = INITIAL_RECEIVE_WINDOW_COMPRESSED;
        for (int i = 0; i < 10; i++) {
            assertEquals((long) expectedSeq, tasklet.updateAndGetSendSeqLimitCompressed(START + i * ACK_PERIOD));
            expectedSeq = ceil(expectedSeq);
        }
    }

    @Test
    public void when_steadyFlow_then_steadyRwin() {
        // Given
        final int ackedSeqsPerIterCompressed = 1000;
        final long ackedSeqsPerIter = ackedSeqsPerIterCompressed << COMPRESSED_SEQ_UNIT_LOG2;
        final int iterCount = 15;
        long seqLimitCompressed = 0;

        // When
        for (int i = 0; i < iterCount; i++) {
            tasklet.ackItem(ackedSeqsPerIter);
            seqLimitCompressed = tasklet.updateAndGetSendSeqLimitCompressed(START + i * ACK_PERIOD);
        }

        // Then
        final long ackedSeqCompressed = (iterCount * ackedSeqsPerIter) >> COMPRESSED_SEQ_UNIT_LOG2;
        final long rwin = seqLimitCompressed - ackedSeqCompressed;
        assertTrue(abs(rwin - RWIN_MULTIPLIER * ackedSeqsPerIterCompressed) < 2);
    }

    @Test
    public void when_hiccupInReceiver_then_rwinDropsToZero() {
        // Given
        final int ackedSeqsPerIterCompressed = 1000;
        final long ackedSeqsPerIter = ackedSeqsPerIterCompressed << COMPRESSED_SEQ_UNIT_LOG2;
        final int warmupIters = 15;
        final int hiccupIters = 15;

        int iter = 0;

        for (int i = 0; i < warmupIters; i++, iter++) {
            tasklet.ackItem(ackedSeqsPerIter);
            tasklet.updateAndGetSendSeqLimitCompressed(START + iter * ACK_PERIOD);
        }

        // When
        tasklet.setNumWaitingInInbox(1);
        long seqLimit = 0;
        for (int i = 0; i < hiccupIters; i++, iter++) {
            seqLimit = tasklet.updateAndGetSendSeqLimitCompressed(START + iter * ACK_PERIOD);
        }

        // Then
        final long ackedSeqCompressed = (warmupIters * ackedSeqsPerIter) >> COMPRESSED_SEQ_UNIT_LOG2;
        final long rwin = seqLimit - ackedSeqCompressed;
        assertTrue("rwin=" + rwin, rwin == 0 || rwin == 1);
    }

    @Test
    public void when_recoverFromHiccup_then_rwinRecoversQuickly() {
        // Given
        final int ackedSeqsPerIterCompressed = 1000;
        final long ackedSeqsPerIter = ackedSeqsPerIterCompressed << COMPRESSED_SEQ_UNIT_LOG2;
        final int warmupIters = 15;
        final int hiccupIters = 15;

        int iter = 0;
        long seqLimitBeforeHiccup = 0;
        long ackedBeforeHiccup = 0;

        for (int i = 0; i < warmupIters; i++, iter++) {
            ackedBeforeHiccup = tasklet.ackItem(ackedSeqsPerIter);
            seqLimitBeforeHiccup = tasklet.updateAndGetSendSeqLimitCompressed(START + iter * ACK_PERIOD);
        }
        for (int i = 0; i < hiccupIters; i++, iter++) {
            tasklet.updateAndGetSendSeqLimitCompressed(START + iter * ACK_PERIOD);
        }

        // When

        // After a hiccup all the enqueued items are processed within one ack period:
        final long recoverySize = (seqLimitBeforeHiccup << COMPRESSED_SEQ_UNIT_LOG2) - ackedBeforeHiccup;
        final long ackedAfterRecover = tasklet.ackItem(recoverySize);
        final int seqLimitAfterRecover = tasklet.updateAndGetSendSeqLimitCompressed(START + iter * ACK_PERIOD);

        // Then
        final long ackedSeqCompressed = ackedAfterRecover >> COMPRESSED_SEQ_UNIT_LOG2;
        final long rwin = seqLimitAfterRecover - ackedSeqCompressed;
        assertTrue(rwin >= RWIN_MULTIPLIER * ackedSeqsPerIterCompressed);
    }
}<|MERGE_RESOLUTION|>--- conflicted
+++ resolved
@@ -47,15 +47,10 @@
 
     @Before
     public void before() {
-<<<<<<< HEAD
-        tasklet = new ReceiverTasklet(null, RWIN_MULTIPLIER, FLOW_CONTROL_PERIOD_MS,
-                new LoggingServiceImpl(null, null, BuildInfoProvider.getBuildInfo(), true), new Address(), 0, "");
-=======
         tasklet = new ReceiverTasklet(null,
                 new DefaultSerializationServiceBuilder().build(),
                 RWIN_MULTIPLIER, FLOW_CONTROL_PERIOD_MS,
-                new LoggingServiceImpl(null, null, BuildInfoProvider.getBuildInfo()), new Address(), 0, "");
->>>>>>> 8ed5d7fa
+                new LoggingServiceImpl(null, null, BuildInfoProvider.getBuildInfo(), true), new Address(), 0, "");
     }
 
     @Test
