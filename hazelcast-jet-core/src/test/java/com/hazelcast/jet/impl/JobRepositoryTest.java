/*
 * Copyright (c) 2008-2020, Hazelcast, Inc. All Rights Reserved.
 *
 * Licensed under the Apache License, Version 2.0 (the "License");
 * you may not use this file except in compliance with the License.
 * You may obtain a copy of the License at
 *
 * http://www.apache.org/licenses/LICENSE-2.0
 *
 * Unless required by applicable law or agreed to in writing, software
 * distributed under the License is distributed on an "AS IS" BASIS,
 * WITHOUT WARRANTIES OR CONDITIONS OF ANY KIND, either express or implied.
 * See the License for the specific language governing permissions and
 * limitations under the License.
 */

package com.hazelcast.jet.impl;

import com.hazelcast.core.DistributedObject;
import com.hazelcast.internal.serialization.Data;
import com.hazelcast.jet.JetException;
import com.hazelcast.jet.JetInstance;
import com.hazelcast.jet.Job;
import com.hazelcast.jet.config.JetConfig;
import com.hazelcast.jet.config.JobConfig;
import com.hazelcast.jet.config.ProcessingGuarantee;
import com.hazelcast.jet.core.DAG;
import com.hazelcast.jet.core.JetTestSupport;
import com.hazelcast.jet.core.ProcessorMetaSupplier;
import com.hazelcast.jet.core.TestProcessors;
import com.hazelcast.jet.core.TestProcessors.NoOutputSourceP;
import com.hazelcast.jet.core.processor.Processors;
import com.hazelcast.jet.pipeline.Pipeline;
import com.hazelcast.jet.pipeline.Sinks;
import com.hazelcast.jet.pipeline.Sources;
import com.hazelcast.test.HazelcastSerialClassRunner;
import org.junit.Before;
import org.junit.Test;
import org.junit.runner.RunWith;

import java.io.File;
import java.net.URL;
import java.util.Collection;
import java.util.Collections;
import java.util.Properties;

import static com.hazelcast.jet.core.JetProperties.JOB_RESULTS_MAX_SIZE;
import static java.util.concurrent.TimeUnit.SECONDS;
import static org.junit.Assert.assertEquals;
import static org.junit.Assert.assertFalse;
import static org.junit.Assert.assertNotNull;
import static org.junit.Assert.assertTrue;
import static org.junit.Assert.fail;

@RunWith(HazelcastSerialClassRunner.class)
public class JobRepositoryTest extends JetTestSupport {

    private static final long RESOURCES_EXPIRATION_TIME_MILLIS = SECONDS.toMillis(1);
    private static final int MAX_JOB_RESULTS_COUNT = 2;

    private final JobConfig jobConfig = new JobConfig();
    private JetInstance instance;
    private JobRepository jobRepository;

    @Before
    public void setup() {
        JetConfig config = new JetConfig();
        Properties properties = config.getProperties();
        properties.setProperty(JOB_RESULTS_MAX_SIZE.getName(), Integer.toString(MAX_JOB_RESULTS_COUNT));

        instance = createJetMember(config);
        jobRepository = new JobRepository(instance);
        jobRepository.setResourcesExpirationMillis(RESOURCES_EXPIRATION_TIME_MILLIS);

        TestProcessors.reset(2);
    }

    @Test
    public void when_jobIsRunning_then_expiredJobIsNotCleanedUp() {
        long jobId = uploadResourcesForNewJob();
        Data dag = createDagData();
        JobRecord jobRecord = createJobRecord(jobId, dag);
        jobRepository.putNewJobRecord(jobRecord);
        jobRepository.newExecutionId();
        jobRepository.newExecutionId();

        sleepUntilJobExpires();

        cleanup();

        assertNotNull(jobRepository.getJobRecord(jobId));
        assertFalse("job repository should not be empty", jobRepository.getJobResources(jobId).isEmpty());
    }

    @Test
    public void when_jobRecordIsPresentForExpiredJob_then_jobIsNotCleanedUp() {
        long jobId = uploadResourcesForNewJob();
        Data dag = createDagData();
        JobRecord jobRecord = createJobRecord(jobId, dag);
        jobRepository.putNewJobRecord(jobRecord);
        jobRepository.newExecutionId();
        jobRepository.newExecutionId();

        sleepUntilJobExpires();

        cleanup();

        assertNotNull(jobRepository.getJobRecord(jobId));
        assertFalse(jobRepository.getJobResources(jobId).isEmpty());
    }

    @Test
    public void when_onlyJobResourcesExist_then_jobResourcesClearedAfterExpiration() {
        long jobId = uploadResourcesForNewJob();

        sleepUntilJobExpires();

        cleanup();

        assertTrue(jobRepository.getJobResources(jobId).isEmpty());
    }

    @Test
    public void when_jobJarUploadFails_then_jobResourcesCleanedUp() throws Exception {
        jobConfig.addJar(new URL("http://site/nonexistent"));
        testResourceCleanup();
    }

    @Test
    public void when_jobZipUploadFails_then_jobResourcesCleanedUp() throws Exception {
        jobConfig.addJarsInZip(new URL("http://site/nonexistent"));
        testResourceCleanup();
    }

    @Test
    public void when_jobClasspathResourceUploadFails_then_jobResourcesCleanedUp() throws Exception {
        jobConfig.addClasspathResource(new URL("http://site/nonexistent"));
        testResourceCleanup();
    }

    @Test
    public void when_jobFileUploadFails_then_jobResourcesCleanedUp() throws Exception {
        jobConfig.attachFile(new URL("http://site/nonexistent"));
        testResourceCleanup();
    }

    @Test
    public void when_jobDirectoryUploadFails_then_jobResourcesCleanedUp() throws Exception {
        // Given
        File baseDir = createTempDirectory();

        try {
            jobConfig.attachDirectory(baseDir);
        } finally { // Ensure dir deleted even if attachDirectory fails
            // When
            delete(baseDir);
        }
        // Then
        testResourceCleanup();
    }

    private void testResourceCleanup() {
        try {
            jobRepository.uploadJobResources(jobConfig);
            fail();
        } catch (JetException e) {
            Collection<DistributedObject> objects = instance.getHazelcastInstance().getDistributedObjects();
            assertTrue(objects.stream().noneMatch(o -> o.getName().startsWith(JobRepository.RESOURCES_MAP_NAME_PREFIX)));
        }
    }

    private void delete(File file) {
        assertTrue("Couldn't delete " + file, file.delete());
    }

    @Test
    public void test_getJobRecordFromClient() {
        JetInstance client = createJetClient();
        Pipeline p = Pipeline.create();
        p.readFrom(Sources.streamFromProcessor("source", ProcessorMetaSupplier.of(() -> new NoOutputSourceP())))
         .withoutTimestamps()
         .writeTo(Sinks.logger());
        Job job = instance.newJob(p, new JobConfig()
            .setProcessingGuarantee(ProcessingGuarantee.EXACTLY_ONCE)
            .setSnapshotIntervalMillis(100));
        JobRepository jobRepository = new JobRepository(client);
        assertTrueEventually(() -> assertNotNull(jobRepository.getJobRecord(job.getId())));
        client.shutdown();
    }

    @Test
    public void test_maxNumberOfJobResults() {
        DAG dag = new DAG();
        dag.newVertex("v", Processors.noopP());

        // create max+1 jobs
        for (int i = 0; i < MAX_JOB_RESULTS_COUNT + 1; i++) {
            instance.newJob(dag).join();
        }

        jobRepository.cleanup(getNodeEngineImpl(instance));
        assertEquals(MAX_JOB_RESULTS_COUNT, jobRepository.getJobResults().size());
    }

    private void cleanup() {
        jobRepository.cleanup(getNodeEngineImpl(instance));
    }

    private long uploadResourcesForNewJob() {
        jobConfig.addClass(DummyClass.class);
        return jobRepository.uploadJobResources(jobConfig);
    }

<<<<<<< HEAD
    private Data createDAGData() {
        return getNodeEngineImpl(instance).toData(new DAG());
=======
    private Data createDagData() {
        DAG dag = new DAG();
        dag.newVertex("v", () -> new TestProcessors.MockP().streaming());
        return getNodeEngineImpl(instance.getHazelcastInstance()).toData(dag);
>>>>>>> daac543f
    }

    private JobRecord createJobRecord(long jobId, Data dag) {
        return new JobRecord(jobId, dag, "", jobConfig, Collections.emptySet());
    }

    private void sleepUntilJobExpires() {
        sleepAtLeastMillis(2 * RESOURCES_EXPIRATION_TIME_MILLIS);
    }

    private static class DummyClass {
    }
}<|MERGE_RESOLUTION|>--- conflicted
+++ resolved
@@ -211,15 +211,10 @@
         return jobRepository.uploadJobResources(jobConfig);
     }
 
-<<<<<<< HEAD
-    private Data createDAGData() {
-        return getNodeEngineImpl(instance).toData(new DAG());
-=======
     private Data createDagData() {
         DAG dag = new DAG();
         dag.newVertex("v", () -> new TestProcessors.MockP().streaming());
-        return getNodeEngineImpl(instance.getHazelcastInstance()).toData(dag);
->>>>>>> daac543f
+        return getNodeEngineImpl(instance).toData(dag);
     }
 
     private JobRecord createJobRecord(long jobId, Data dag) {
